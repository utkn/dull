use std::path::PathBuf;

use anyhow::Context;
use rand::Rng;

use crate::utils;

#[derive(Clone, Debug, PartialEq, Eq, Hash)]
pub(super) enum FsPrimitive {
    Link { original: PathBuf, target: PathBuf },
    CopyFile { source: PathBuf, target: PathBuf },
    RemoveFile(PathBuf),
    RemoveDir(PathBuf),
    TryCreateDirs(PathBuf),
    Nop,
}

impl std::fmt::Display for FsPrimitive {
    fn fmt(&self, f: &mut std::fmt::Formatter<'_>) -> std::fmt::Result {
        match self {
            FsPrimitive::Link { original, target } => f.write_fmt(format_args!(
                "Link {} <= {}",
                original.display(),
                target.display()
            )),
            FsPrimitive::CopyFile { source, target } => f.write_fmt(format_args!(
                "CopyFile {} => {}",
                source.display(),
                target.display()
            )),
            FsPrimitive::RemoveFile(path) => {
                f.write_fmt(format_args!("RemoveFile {}", path.display()))
            }
            FsPrimitive::RemoveDir(path) => {
                f.write_fmt(format_args!("RemoveDir {}", path.display()))
            }
            FsPrimitive::TryCreateDirs(path) => {
                f.write_fmt(format_args!("TryCreateDirs {}", path.display()))
            }
            FsPrimitive::Nop => f.write_fmt(format_args!("Nop")),
        }
    }
}

impl FsPrimitive {
<<<<<<< HEAD
    pub(super) fn apply(self, backup_dir: Option<&PathBuf>) -> anyhow::Result<FsPrimitive> {
=======
    /// Applies the primitive, modifying the filesystem. Returns the inverse primitive which restores the filesystem to its previous state.
    pub fn apply(self, backup_dir: Option<&PathBuf>) -> anyhow::Result<FsPrimitive> {
>>>>>>> 20b52393
        let backup_name = format!("{}", rand::thread_rng().gen::<u32>());
        match self {
            FsPrimitive::Link { original, target } => {
                std::os::unix::fs::symlink(&original, &target)
                    .context(format!("could not link {:?} to {:?}", target, original,))?;
                Ok(Self::RemoveFile(target))
            }
            FsPrimitive::CopyFile { source, target } => {
                if let Ok(_) = std::fs::symlink_metadata(&target) {
                    anyhow::bail!("file at {:?} already exists", target);
                }
                utils::copy_file_or_symlink(&source, &target).context(format!(
                    "could not copy the file/symlink {:?} to {:?}",
                    source, target
                ))?;
                Ok(Self::RemoveFile(target))
            }
            FsPrimitive::RemoveFile(path) => {
                let undo_mod = if let Some(backup_dir) = backup_dir {
                    let backup = backup_dir.join(backup_name);
                    utils::copy_file_or_symlink(&path, &backup)
                        .context(format!("could not backup {:?} to {:?}", path, backup))?;
                    Self::CopyFile {
                        source: backup,
                        target: path.clone(),
                    }
                } else {
                    Self::Nop
                };
                std::fs::remove_file(&path).context("could not remove file {:?}")?;
                Ok(undo_mod)
            }
            FsPrimitive::RemoveDir(path) => {
                std::fs::remove_dir(&path).context(format!("could not remove dir {:?}", path))?;
                Ok(Self::TryCreateDirs(path))
            }
            FsPrimitive::TryCreateDirs(path) => {
                // No need to create a directory if it already exists.
                if path.symlink_metadata().is_ok() {
                    return Ok(FsPrimitive::Nop);
                }
                let first_created_dir = path.ancestors().find(|ancestor| {
                    let exists_or_unreachable = ancestor.try_exists().unwrap_or(true);
                    !exists_or_unreachable // definitely doesn't exist
                });
                std::fs::create_dir_all(&path).context(format!("could not create {:?}", path))?;
                if let Some(first_created_dir) = first_created_dir {
                    Ok(Self::RemoveDir(first_created_dir.to_path_buf()))
                } else {
                    Ok(FsPrimitive::Nop)
                }
            }
            FsPrimitive::Nop => Ok(FsPrimitive::Nop),
        }
    }
}<|MERGE_RESOLUTION|>--- conflicted
+++ resolved
@@ -43,12 +43,8 @@
 }
 
 impl FsPrimitive {
-<<<<<<< HEAD
+    /// Applies the primitive, modifying the filesystem. Returns the inverse primitive which restores the filesystem to its previous state.
     pub(super) fn apply(self, backup_dir: Option<&PathBuf>) -> anyhow::Result<FsPrimitive> {
-=======
-    /// Applies the primitive, modifying the filesystem. Returns the inverse primitive which restores the filesystem to its previous state.
-    pub fn apply(self, backup_dir: Option<&PathBuf>) -> anyhow::Result<FsPrimitive> {
->>>>>>> 20b52393
         let backup_name = format!("{}", rand::thread_rng().gen::<u32>());
         match self {
             FsPrimitive::Link { original, target } => {
